package gophercloud

// AccessProvider instances encapsulate a Keystone authentication interface.
type AccessProvider interface {
	// FirstEndpointUrlByCriteria searches through the service catalog for the first
	// matching entry endpoint fulfilling the provided criteria.  If nothing found,
	// return "".  Otherwise, return either the public or internal URL for the
	// endpoint, depending on both its existence and the setting of the ApiCriteria.UrlChoice
	// field.
	FirstEndpointUrlByCriteria(ApiCriteria) string

	// AuthToken provides a copy of the current authentication token for the user's credentials.
	// Note that AuthToken() will not automatically refresh an expired token.
	AuthToken() string

	// Revoke allows you to terminate any program's access to the OpenStack API by token ID.
	Revoke(string) error

	// Reauthenticate attempts to acquire a new authentication token, if the feature is enabled by
	// AuthOptions.AllowReauth.
	Reauthenticate() error
}

// ServiceCatalogerIdentityV2 interface provides direct access to the service catalog as offered by the Identity V2 API.
// We regret we need to fracture the namespace of what should otherwise be a simple concept; however,
// the OpenStack community saw fit to render V3's service catalog completely incompatible with V2.
type ServiceCatalogerForIdentityV2 interface {
	V2ServiceCatalog() []CatalogEntry
}

// ObjectStorageProvider instances encapsulate a cloud-based storage API, should one exist in the service catalog
// for your provider.
type ObjectStoreProvider interface {
	// CreateContainer attempts to create a container for objects on the remote provider's cloud
	// storage infrastructure.
	CreateContainer(name string) (Container, error)

<<<<<<< HEAD
	// GetContainer returns a Container identified by a well-known name. No server interactions occur;
	// it assumes you already know the name of an existing container.
	GetContainer(name string) Container
=======
	// ListContainers returns a slice of ContainerInfo interfaces
	ListContainers(listOpts ListOpts) ([]ContainerInfo, error)
>>>>>>> 37ed1ceb

	// DeleteContainer attempts to delete an empty container.
	// This call WILL fail if the container is not empty.
	DeleteContainer(name string) error
}

// Container instances more or less correspond to directories or volume table of contents structures in
// more traditional filesystems.
type Container interface {
	// Delete() dispenses with the container.
	// NOTE: Upon returning from this method call without error,
	// the reference to the container no longer refers to a container hosted by your provider.
	// Future calls to the container will produce errors.
	Delete() error

	// Metadata() provides access to a container's set of custom metadata settings.
	Metadata() (MetadataProvider, error)
<<<<<<< HEAD

	// BasicObjectDownloader allows for downloading an object entirely in local memory.
	// The returned object is a pointer to a BasicDownloader structure. The BasicDownloader structure offers methods
	// for reading, seeking, and closing (Read, Seek, and Close, respectively).
	BasicObjectDownloader(opts ObjectOpts) (*BasicDownloader, error)

	// BasicObjectUploader allows for uploading an object.
	BasicObjectUploader() (*BasicUploader, error)
=======
}

// ContainerInfo instances encapsulate information relating to a container. An object implementing the ContainerInfo
//interface must have methods to accessing the container's name, object count, and size.
type ContainerInfo interface {
	// Return the container's name
	Label() string
	// Return the number of objects in the container
	ObjCount() int
	// Return the size of the container (in bytes)
	Size() int
>>>>>>> 37ed1ceb
}

// MetadataProvider grants access to custom metadata on some "thing", whatever that thing may be (e.g., containers,
// files, etc.)
type MetadataProvider interface {
	// CustomValue retrieves the value associated with a single custom attribute, if one exists.
	// Note: It is explicitly not an error if no value is bound to an attribute.
	// In this case, the value returned will be "".
	CustomValue(key string) (string, error)

	// CustomValues provides a complete set of metadata settings, in map form.
	// Try not to use this method unless you need the full batch at once, or unless you find your
	// code is making repeated CustomValue() calls.
	CustomValues() (map[string]string, error)

	// SetCustomValue provides a means by which your application may set a custom attribute on an entity.
	SetCustomValue(key, value string) error
}

// CloudServersProvider instances encapsulate a Cloud Servers API, should one exist in the service catalog
// for your provider.
type CloudServersProvider interface {
	// Servers

	// ListServers provides a complete list of servers hosted by the user
	// in a given region.  This function differs from ListServersLinksOnly()
	// in that it returns all available details for each server returned.
	ListServers() ([]Server, error)

	// ListServers provides a complete list of servers hosted by the user
	// in a given region.  This function differs from ListServers() in that
	// it returns only IDs and links to each server returned.
	//
	// This function should be used only under certain circumstances.
	// It's most useful for checking to see if a server with a given ID exists,
	// or that you have permission to work with that server.  It's also useful
	// when the cost of retrieving the server link list plus the overhead of manually
	// invoking ServerById() for each of the servers you're interested in is less than
	// just calling ListServers() to begin with.  This may be a consideration, for
	// example, with mobile applications.
	//
	// In other cases, you probably should just call ListServers() and cache the
	// results to conserve overall bandwidth and reduce your access rate on the API.
	ListServersLinksOnly() ([]Server, error)

	// ServerById will retrieve a detailed server description given the unique ID
	// of a server.  The ID can be returned by either ListServers() or by ListServersLinksOnly().
	ServerById(id string) (*Server, error)

	// CreateServer requests a new server to be created by the cloud server provider.
	// The user must pass in a pointer to an initialized NewServerContainer structure.
	// Please refer to the NewServerContainer documentation for more details.
	//
	// If the NewServer structure's AdminPass is empty (""), a password will be
	// automatically generated by your OpenStack provider, and returned through the
	// AdminPass field of the result.  Take care, however; this will be the only time
	// this happens.  No other means exists in the public API to acquire a password
	// for a pre-existing server.  If you lose it, you'll need to call SetAdminPassword()
	// to set a new one.
	CreateServer(ns NewServer) (*NewServer, error)

	// DeleteServerById requests that the server with the assigned ID be removed
	// from your account.  The delete happens asynchronously.
	DeleteServerById(id string) error

	// SetAdminPassword requests that the server with the specified ID have its
	// administrative password changed.  For Linux, BSD, or other POSIX-like
	// system, this password corresponds to the root user.  For Windows machines,
	// the Administrator password will be affected instead.
	SetAdminPassword(id string, pw string) error

	// ResizeServer can be a short-hand for RebuildServer where only the size of the server
	// changes.  Note that after the resize operation is requested, you will need to confirm
	// the resize has completed for changes to take effect permanently.  Changes will assume
	// to be confirmed even without an explicit confirmation after 24 hours from the initial
	// request.
	ResizeServer(id, newName, newFlavor, newDiskConfig string) error

	// RevertResize will reject a server's resized configuration, thus
	// rolling back to the original server.
	RevertResize(id string) error

	// ConfirmResizeServer will acknowledge a server's resized configuration.
	ConfirmResize(id string) error

	// RebootServer requests that the server with the specified ID be rebooted.
	// Two reboot mechanisms exist.
	//
	// - Hard.  This will physically power-cycle the unit.
	// - Soft.  This will attempt to use the server's software-based mechanisms to restart
	//           the machine.  E.g., "shutdown -r now" on Linux.
	RebootServer(id string, hard bool) error

	// RescueServer requests that the server with the specified ID be placed into
	// a state of maintenance.  The server instance is replaced with a new instance,
	// of the same flavor and image.  This new image will have the boot volume of the
	// original machine mounted as a secondary device, so that repair and administration
	// may occur.  Use UnrescueServer() to restore the server to its previous state.
	// Note also that many providers will impose a time limit for how long a server may
	// exist in rescue mode!  Consult the API documentation for your provider for
	// details.
	RescueServer(id string) (string, error)

	// UnrescueServer requests that a server in rescue state be placed into its nominal
	// operating state.
	UnrescueServer(id string) error

	// UpdateServer alters one or more fields of the identified server's Server record.
	// However, not all fields may be altered.  Presently, only Name, AccessIPv4, and
	// AccessIPv6 fields may be altered.   If unspecified, or set to an empty or zero
	// value, the corresponding field remains unaltered.
	//
	// This function returns the new set of server details if successful.
	UpdateServer(id string, newValues NewServerSettings) (*Server, error)

	// RebuildServer reprovisions a server to the specifications given by the
	// NewServer structure.  The following fields are guaranteed to be recognized:
	//
	//		Name (required)				AccessIPv4
	//		imageRef (required)			AccessIPv6
	//		AdminPass (required)		Metadata
	//		Personality
	//
	// Other providers may reserve the right to act on additional fields.
	RebuildServer(id string, ns NewServer) (*Server, error)

	// CreateImage will create a new image from the specified server id returning the id of the new image.
	CreateImage(id string, ci CreateImage) (string, error)

	// Addresses

	// ListAddresses yields the list of available addresses for the server.
	// This information is also returned by ServerById() in the Server.Addresses
	// field.  However, if you have a lot of servers and all you need are addresses,
	// this function might be more efficient.
	ListAddresses(id string) (AddressSet, error)

	// Images

	// ListImages yields the list of available operating system images.  This function
	// returns full details for each image, if available.
	ListImages() ([]Image, error)

	// ImageById yields details about a specific image.
	ImageById(id string) (*Image, error)

	// DeleteImageById will delete the specific image.
	DeleteImageById(id string) error

	// Flavors

	// ListFlavors yields the list of available system flavors.  This function
	// returns full details for each flavor, if available.
	ListFlavors() ([]Flavor, error)

	// KeyPairs

	// ListKeyPairs yields the list of available keypairs.
	ListKeyPairs() ([]KeyPair, error)

	// CreateKeyPairs will create or generate a new keypair.
	CreateKeyPair(nkp NewKeyPair) (KeyPair, error)

	// DeleteKeyPair wil delete a keypair.
	DeleteKeyPair(name string) error

	// ShowKeyPair will yield the named keypair.
	ShowKeyPair(name string) (KeyPair, error)
}<|MERGE_RESOLUTION|>--- conflicted
+++ resolved
@@ -35,14 +35,12 @@
 	// storage infrastructure.
 	CreateContainer(name string) (Container, error)
 
-<<<<<<< HEAD
+	// ListContainers returns a slice of ContainerInfo interfaces
+	ListContainers(listOpts ListOpts) ([]ContainerInfo, error)
+
 	// GetContainer returns a Container identified by a well-known name. No server interactions occur;
 	// it assumes you already know the name of an existing container.
 	GetContainer(name string) Container
-=======
-	// ListContainers returns a slice of ContainerInfo interfaces
-	ListContainers(listOpts ListOpts) ([]ContainerInfo, error)
->>>>>>> 37ed1ceb
 
 	// DeleteContainer attempts to delete an empty container.
 	// This call WILL fail if the container is not empty.
@@ -60,16 +58,12 @@
 
 	// Metadata() provides access to a container's set of custom metadata settings.
 	Metadata() (MetadataProvider, error)
-<<<<<<< HEAD
-
-	// BasicObjectDownloader allows for downloading an object entirely in local memory.
-	// The returned object is a pointer to a BasicDownloader structure. The BasicDownloader structure offers methods
-	// for reading, seeking, and closing (Read, Seek, and Close, respectively).
-	BasicObjectDownloader(opts ObjectOpts) (*BasicDownloader, error)
 
 	// BasicObjectUploader allows for uploading an object.
-	BasicObjectUploader() (*BasicUploader, error)
-=======
+	BasicObjectUploader() *BasicUploader
+
+	// DeleteObject removes an object from the container.
+	DeleteObject(name string) error
 }
 
 // ContainerInfo instances encapsulate information relating to a container. An object implementing the ContainerInfo
@@ -81,7 +75,6 @@
 	ObjCount() int
 	// Return the size of the container (in bytes)
 	Size() int
->>>>>>> 37ed1ceb
 }
 
 // MetadataProvider grants access to custom metadata on some "thing", whatever that thing may be (e.g., containers,
