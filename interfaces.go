package gophercloud

import (
	"io"
)

// AccessProvider instances encapsulate a Keystone authentication interface.
type AccessProvider interface {
	// FirstEndpointUrlByCriteria searches through the service catalog for the first
	// matching entry endpoint fulfilling the provided criteria.  If nothing found,
	// return "".  Otherwise, return either the public or internal URL for the
	// endpoint, depending on both its existence and the setting of the ApiCriteria.UrlChoice
	// field.
	FirstEndpointUrlByCriteria(ApiCriteria) string

	// AuthToken provides a copy of the current authentication token for the user's credentials.
	// Note that AuthToken() will not automatically refresh an expired token.
	AuthToken() string

	// Revoke allows you to terminate any program's access to the OpenStack API by token ID.
	Revoke(string) error

	// Reauthenticate attempts to acquire a new authentication token, if the feature is enabled by
	// AuthOptions.AllowReauth.
	Reauthenticate() error
}

<<<<<<< HEAD
// ObjectStorageProvider instances encapsulate a cloud-based storage API, should one exist in the service catalog
// for your provider.
type ObjectStoreProvider interface {
	// CreateContainer attempts to create a container for objects on the remote provider's cloud
	// storage infrastructure.
	CreateContainer(name string) (Container, error)

	// GetContainer returns a Container object
	GetContainer(name string) Container

	// DeleteContainer attempts to delete an empty container.
	// This call WILL fail if the container is not empty.
	DeleteContainer(name string) error
}

// Container instances more or less correspond to directories or volume table of contents structures in
// more traditional filesystems.
type Container interface {
	// Delete() dispenses with the container.
	// NOTE: Upon returning from this method call without error,
	// the reference to the container no longer refers to a container hosted by your provider.
	// Future calls to the container will produce errors.
	Delete() error

	// Metadata() provides access to a container's set of custom metadata settings.
	Metadata() (MetadataProvider, error)

	BasicObjectDownloader(opts ObjectOpts) (BasicDownloader, error)
}

// MetadataProvider grants access to custom metadata on some "thing", whatever that thing may be (e.g., containers,
// files, etc.)
type MetadataProvider interface {
	// CustomValue retrieves the value associated with a single custom attribute, if one exists.
	// Note: It is explicitly not an error if no value is bound to an attribute.
	// In this case, the value returned will be "".
	CustomValue(key string) (string, error)

	// CustomValues provides a complete set of metadata settings, in map form.
	// Try not to use this method unless you need the full batch at once, or unless you find your
	// code is making repeated CustomValue() calls.
	CustomValues() (map[string]string, error)

	// SetCustomValue provides a means by which your application may set a custom attribute on an entity.
	SetCustomValue(key, value string) error
}

type BasicDownloader interface {
	io.Closer
	io.Reader
	io.Seeker
=======
// ServiceCatalogerIdentityV2 interface provides direct access to the service catalog as offered by the Identity V2 API.
// We regret we need to fracture the namespace of what should otherwise be a simple concept; however,
// the OpenStack community saw fit to render V3's service catalog completely incompatible with V2.
type ServiceCatalogerForIdentityV2 interface {
	V2ServiceCatalog() []CatalogEntry
>>>>>>> 9b8695b7
}

// CloudServersProvider instances encapsulate a Cloud Servers API, should one exist in the service catalog
// for your provider.
type CloudServersProvider interface {
	// Servers

	// ListServers provides a complete list of servers hosted by the user
	// in a given region.  This function differs from ListServersLinksOnly()
	// in that it returns all available details for each server returned.
	ListServers() ([]Server, error)

	// ListServers provides a complete list of servers hosted by the user
	// in a given region.  This function differs from ListServers() in that
	// it returns only IDs and links to each server returned.
	//
	// This function should be used only under certain circumstances.
	// It's most useful for checking to see if a server with a given ID exists,
	// or that you have permission to work with that server.  It's also useful
	// when the cost of retrieving the server link list plus the overhead of manually
	// invoking ServerById() for each of the servers you're interested in is less than
	// just calling ListServers() to begin with.  This may be a consideration, for
	// example, with mobile applications.
	//
	// In other cases, you probably should just call ListServers() and cache the
	// results to conserve overall bandwidth and reduce your access rate on the API.
	ListServersLinksOnly() ([]Server, error)

	// ServerById will retrieve a detailed server description given the unique ID
	// of a server.  The ID can be returned by either ListServers() or by ListServersLinksOnly().
	ServerById(id string) (*Server, error)

	// CreateServer requests a new server to be created by the cloud server provider.
	// The user must pass in a pointer to an initialized NewServerContainer structure.
	// Please refer to the NewServerContainer documentation for more details.
	//
	// If the NewServer structure's AdminPass is empty (""), a password will be
	// automatically generated by your OpenStack provider, and returned through the
	// AdminPass field of the result.  Take care, however; this will be the only time
	// this happens.  No other means exists in the public API to acquire a password
	// for a pre-existing server.  If you lose it, you'll need to call SetAdminPassword()
	// to set a new one.
	CreateServer(ns NewServer) (*NewServer, error)

	// DeleteServerById requests that the server with the assigned ID be removed
	// from your account.  The delete happens asynchronously.
	DeleteServerById(id string) error

	// SetAdminPassword requests that the server with the specified ID have its
	// administrative password changed.  For Linux, BSD, or other POSIX-like
	// system, this password corresponds to the root user.  For Windows machines,
	// the Administrator password will be affected instead.
	SetAdminPassword(id string, pw string) error

	// ResizeServer can be a short-hand for RebuildServer where only the size of the server
	// changes.  Note that after the resize operation is requested, you will need to confirm
	// the resize has completed for changes to take effect permanently.  Changes will assume
	// to be confirmed even without an explicit confirmation after 24 hours from the initial
	// request.
	ResizeServer(id, newName, newFlavor, newDiskConfig string) error

	// RevertResize will reject a server's resized configuration, thus
	// rolling back to the original server.
	RevertResize(id string) error

	// ConfirmResizeServer will acknowledge a server's resized configuration.
	ConfirmResize(id string) error

	// RebootServer requests that the server with the specified ID be rebooted.
	// Two reboot mechanisms exist.
	//
	// - Hard.  This will physically power-cycle the unit.
	// - Soft.  This will attempt to use the server's software-based mechanisms to restart
	//           the machine.  E.g., "shutdown -r now" on Linux.
	RebootServer(id string, hard bool) error

	// RescueServer requests that the server with the specified ID be placed into
	// a state of maintenance.  The server instance is replaced with a new instance,
	// of the same flavor and image.  This new image will have the boot volume of the
	// original machine mounted as a secondary device, so that repair and administration
	// may occur.  Use UnrescueServer() to restore the server to its previous state.
	// Note also that many providers will impose a time limit for how long a server may
	// exist in rescue mode!  Consult the API documentation for your provider for
	// details.
	RescueServer(id string) (string, error)

	// UnrescueServer requests that a server in rescue state be placed into its nominal
	// operating state.
	UnrescueServer(id string) error

	// UpdateServer alters one or more fields of the identified server's Server record.
	// However, not all fields may be altered.  Presently, only Name, AccessIPv4, and
	// AccessIPv6 fields may be altered.   If unspecified, or set to an empty or zero
	// value, the corresponding field remains unaltered.
	//
	// This function returns the new set of server details if successful.
	UpdateServer(id string, newValues NewServerSettings) (*Server, error)

	// RebuildServer reprovisions a server to the specifications given by the
	// NewServer structure.  The following fields are guaranteed to be recognized:
	//
	//		Name (required)				AccessIPv4
	//		imageRef (required)			AccessIPv6
	//		AdminPass (required)		Metadata
	//		Personality
	//
	// Other providers may reserve the right to act on additional fields.
	RebuildServer(id string, ns NewServer) (*Server, error)

	// CreateImage will create a new image from the specified server id returning the id of the new image.
	CreateImage(id string, ci CreateImage) (string, error)

	// Addresses

	// ListAddresses yields the list of available addresses for the server.
	// This information is also returned by ServerById() in the Server.Addresses
	// field.  However, if you have a lot of servers and all you need are addresses,
	// this function might be more efficient.
	ListAddresses(id string) (AddressSet, error)

	// Images

	// ListImages yields the list of available operating system images.  This function
	// returns full details for each image, if available.
	ListImages() ([]Image, error)

	// ImageById yields details about a specific image.
	ImageById(id string) (*Image, error)

	// DeleteImageById will delete the specific image.
	DeleteImageById(id string) error

	// Flavors

	// ListFlavors yields the list of available system flavors.  This function
	// returns full details for each flavor, if available.
	ListFlavors() ([]Flavor, error)

	// KeyPairs

	// ListKeyPairs yields the list of available keypairs.
	ListKeyPairs() ([]KeyPair, error)

	// CreateKeyPairs will create or generate a new keypair.
	CreateKeyPair(nkp NewKeyPair) (KeyPair, error)

	// DeleteKeyPair wil delete a keypair.
	DeleteKeyPair(name string) error

	// ShowKeyPair will yield the named keypair.
	ShowKeyPair(name string) (KeyPair, error)
}<|MERGE_RESOLUTION|>--- conflicted
+++ resolved
@@ -25,65 +25,11 @@
 	Reauthenticate() error
 }
 
-<<<<<<< HEAD
-// ObjectStorageProvider instances encapsulate a cloud-based storage API, should one exist in the service catalog
-// for your provider.
-type ObjectStoreProvider interface {
-	// CreateContainer attempts to create a container for objects on the remote provider's cloud
-	// storage infrastructure.
-	CreateContainer(name string) (Container, error)
-
-	// GetContainer returns a Container object
-	GetContainer(name string) Container
-
-	// DeleteContainer attempts to delete an empty container.
-	// This call WILL fail if the container is not empty.
-	DeleteContainer(name string) error
-}
-
-// Container instances more or less correspond to directories or volume table of contents structures in
-// more traditional filesystems.
-type Container interface {
-	// Delete() dispenses with the container.
-	// NOTE: Upon returning from this method call without error,
-	// the reference to the container no longer refers to a container hosted by your provider.
-	// Future calls to the container will produce errors.
-	Delete() error
-
-	// Metadata() provides access to a container's set of custom metadata settings.
-	Metadata() (MetadataProvider, error)
-
-	BasicObjectDownloader(opts ObjectOpts) (BasicDownloader, error)
-}
-
-// MetadataProvider grants access to custom metadata on some "thing", whatever that thing may be (e.g., containers,
-// files, etc.)
-type MetadataProvider interface {
-	// CustomValue retrieves the value associated with a single custom attribute, if one exists.
-	// Note: It is explicitly not an error if no value is bound to an attribute.
-	// In this case, the value returned will be "".
-	CustomValue(key string) (string, error)
-
-	// CustomValues provides a complete set of metadata settings, in map form.
-	// Try not to use this method unless you need the full batch at once, or unless you find your
-	// code is making repeated CustomValue() calls.
-	CustomValues() (map[string]string, error)
-
-	// SetCustomValue provides a means by which your application may set a custom attribute on an entity.
-	SetCustomValue(key, value string) error
-}
-
-type BasicDownloader interface {
-	io.Closer
-	io.Reader
-	io.Seeker
-=======
 // ServiceCatalogerIdentityV2 interface provides direct access to the service catalog as offered by the Identity V2 API.
 // We regret we need to fracture the namespace of what should otherwise be a simple concept; however,
 // the OpenStack community saw fit to render V3's service catalog completely incompatible with V2.
 type ServiceCatalogerForIdentityV2 interface {
 	V2ServiceCatalog() []CatalogEntry
->>>>>>> 9b8695b7
 }
 
 // CloudServersProvider instances encapsulate a Cloud Servers API, should one exist in the service catalog
